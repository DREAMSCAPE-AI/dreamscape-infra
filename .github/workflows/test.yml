--- conflicted
+++ resolved
@@ -16,7 +16,6 @@
   test-ssh:
     runs-on: ubuntu-latest
     steps:
-<<<<<<< HEAD
       - name: Test SSH connection
         env:
           SSH_KEY_STAGING: ${{ secrets.SSH_PRIVATE_KEY_STAGING }}
@@ -47,8 +46,4 @@
           ssh-keyscan -H $VM_HOST >> ~/.ssh/known_hosts
           
           echo "Testing SSH connection to $VM_HOST..."
-          ssh -o StrictHostKeyChecking=no ubuntu@$VM_HOST "echo 'SSH test successful for $ENV environment'"
-=======
-      - name: Hello World
-        run: echo "Test workflow is ok now!"
->>>>>>> 3d3a3fdd
+          ssh -o StrictHostKeyChecking=no ubuntu@$VM_HOST "echo 'SSH test successful for $ENV environment'"