--- conflicted
+++ resolved
@@ -2,11 +2,8 @@
 on:
   # Déclenchement automatique sur push vers main
   push:
-<<<<<<< HEAD
     branches: [ main ]
-=======
-    branches: [ main ]  # ou master selon ta branche principale
->>>>>>> 5dcf3aef
+
   
   # Garder les autres triggers existants
   repository_dispatch:
@@ -62,7 +59,7 @@
       ssh_key: ${{ steps.set-env.outputs.ssh_key }}
     steps:
       - name: Set environment, VM host and SSH key
-<<<<<<< HEAD
+
         id: set-env
         run: |
           if [[ "${{ github.event_name }}" == "repository_dispatch" ]]; then
@@ -72,18 +69,6 @@
           else
             environment="${{ github.event.inputs.environment }}"
           fi
-=======
-  id: set-env
-  run: |
-    if [[ "${{ github.event_name }}" == "repository_dispatch" ]]; then
-      environment="staging"
-    elif [[ "${{ github.event_name }}" == "push" ]]; then
-      environment="staging"  # ou "dev" selon tes préférences
-    else
-      environment="${{ github.event.inputs.environment }}"
-    fi
-
->>>>>>> 5dcf3aef
           
           echo "environment=$environment" >> $GITHUB_OUTPUT
           
