--- conflicted
+++ resolved
@@ -2,14 +2,7 @@
 name: CD Pipeline - Deploy to Oracle Cloud
 on:
   push:
-<<<<<<< HEAD
     branches: [main]
-=======
-    branches: [ main ]
-
-  
-  # Garder les autres triggers existants
->>>>>>> 4113ad68
   repository_dispatch:
     types: [deploy-images]
   workflow_dispatch:
